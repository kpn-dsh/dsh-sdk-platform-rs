--- conflicted
+++ resolved
@@ -9,11 +9,7 @@
 name = "dsh_sdk"
 readme = 'README.md'
 repository.workspace = true
-<<<<<<< HEAD
 version = "0.5.0-rc.1"
-=======
-version = "0.4.11"
->>>>>>> 0bac3194
 
 [package.metadata.docs.rs]
 all-features = true
@@ -69,12 +65,7 @@
 tokio = { version = "^1.35", features = ["full"] }
 hyper = { version = "1.3", features = ["full"] }
 serial_test = "3.1.0"
-<<<<<<< HEAD
-dsh_rest_api_client = { path = "../dsh_rest_api_client", version = "0.2.0" }
+dsh_rest_api_client = { path = "../dsh_rest_api_client", version = "0.3.0" }
 dsh_sdk = { features = ["dlq"], path = "." }
 env_logger = "0.11"
-rdkafka = { version = "0.37", features = ["cmake-build", "ssl-vendored"], default-features = true }
-=======
-dsh_rest_api_client = { path = "../dsh_rest_api_client", version = "0.3.0-rc.1" }
-dsh_sdk = { features = ["dlq"], path = "." }
->>>>>>> 0bac3194
+rdkafka = { version = "0.37", features = ["cmake-build", "ssl-vendored"], default-features = true }