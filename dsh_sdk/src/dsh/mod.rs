//! # DSH Properties
//!
//! This module contains logic to connect to Kafka on DSH and retreive all properties of your tenant.
//!
//! From `Properties` there are level functions to get the correct config to connect to Kafka and schema store.
//! For more low level functions, see
//!     - [datastream](datastream/index.html) module.
//!     - [certificates](certificates/index.html) module.
//!
//! # Example
//! ```
//! use dsh_sdk::Properties;
//! use dsh_sdk::rdkafka::consumer::{Consumer, StreamConsumer};
//!
//! # #[tokio::main]
//! # async fn main() -> Result<(), Box<dyn std::error::Error>> {
//! let dsh_properties = Properties::get();
//! let consumer_config = dsh_properties.consumer_rdkafka_config();
//! let consumer: StreamConsumer = consumer_config.create()?;
//!
//! # Ok(())
//! # }
//! ```
mod bootstrap;
pub mod certificates;
pub mod datastream;
<<<<<<< HEAD
pub mod rest_api;

static PROPERTIES: OnceLock<Properties> = OnceLock::new();

/// Kafka properties struct. Create new to initialize all related components to connect to the DSH kafka clusters
///  - Contains a struct similar to datastreams.json
///  - Metadata of running container/task
///  - Certificates for Kafka and DSH Schema Registry
///
/// # Example
/// ```
/// use dsh_sdk::dsh::Properties;
/// use dsh_sdk::rdkafka::consumer::{Consumer, StreamConsumer};
///
/// #[tokio::main]
/// async fn main() -> Result<(), Box<dyn std::error::Error>> {
///     let dsh_properties = Properties::get();
///     
///     let consumer_config = dsh_properties.consumer_rdkafka_config()?;
///     let consumer: StreamConsumer = consumer_config.create()?;
///
///     Ok(())
/// }
/// ```

#[derive(Debug, Clone)]
pub struct Properties {
    client_id: String,
    task_id: String,
    tenant_name: String,
    datastream: datastream::Datastream,
    certificates: Option<certificates::Cert>,
}

impl Properties {
    /// Get the DSH Properties on a lazy way. If not already initialized, it will initialize the properties
    /// and bootstrap to DSH.
    ///
    /// This struct contains all configuration and certificates needed to connect to Kafka and DSH.
    ///
    ///  - Contains a struct equal to datastreams.json
    ///  - Metadata of running container/task
    ///  - Certificates for Kafka and DSH
    ///
    /// # Example
    /// ```
    /// use dsh_sdk::dsh::Properties;
    /// use dsh_sdk::rdkafka::consumer::{Consumer, StreamConsumer};
    ///
    /// # #[tokio::main]
    /// # async fn main() -> Result<(), Box<dyn std::error::Error>> {
    /// let dsh_properties = Properties::get();
    /// let consumer: StreamConsumer = dsh_properties.consumer_rdkafka_config()?.create()?;
    /// # Ok(())
    /// # }
    /// ```
    ///
    /// # Required environment variables
    /// The following environment variables are required to be set. If not set, it will default to local settings.
    /// When starting a container in DSH, these variable are automatically set.
    ///
    /// - `MESOS_TASK_ID` - The task id of the running container
    /// - `MARATHON_APP_ID` - Includes the tenant name of the running container
    /// - `DSH_SECRET_TOKEN` - The secret token to authenticate to DSH
    /// - `DSH_CA_CERTIFICATE` - The CA certificate of DSH
    ///
    /// ### Optional
    /// - `DSH_SECRET_TOKEN_PATH` - The path to the secret token file. (useful when running in system space)
    ///
    /// # Running on local machine
    /// When running on a local machine, it can connect to a local Kafka cluster and Schema Registry. By
    /// default it connects `localhost:9092` for kafka and `localhost:8081/apis/ccompat/v7` for the schema
    /// registry. If you want to connect to a different Kafka cluster, or manipulate the datastream configuration,
    /// you can create a [local_datastreams.json](https://github.com/kpn-dsh/dsh-sdk-platform-rs/blob/main/dsh_sdk/local_datastreams.json)
    /// file in the root of the project.

    pub fn get() -> &'static Self {
        PROPERTIES.get_or_init(Self::init)
    }

    /// Initialize the properties and bootstrap to DSH
    fn init() -> Self {
        match Self::new_dsh() {
            Ok(properties) => {
                info!("Successfully connected to DSH");
                properties
            }
            Err(e) => {
                warn!("DSH_SDK was not able to connect to DSH, due to: {}", e);
                warn!("Using local configuration instead");
                Properties::default()
            }
        }
    }

    /// Get default RDKafka Consumer config to connect to Kafka on DSH.
    ///
    /// Note: This config is set to auto commit to false. You need to manually commit offsets.
    /// You can overwrite this config by setting the enable.auto.commit and enable.auto.offset.store property to `true`.
    ///
    /// # Group ID
    /// There are 2 types of group id's in DSH: private and shared. Private will have a unique group id per running instance.
    /// Shared will have the same group id for all running instances. With this you can horizontally scale your service.
    /// The group type can be manipulated by environment variable KAFKA_CONSUMER_GROUP_TYPE.
    /// If not set, it will default to private.
    ///
    /// # Example
    /// ```
    /// use dsh_sdk::rdkafka::config::RDKafkaLogLevel;
    /// use dsh_sdk::rdkafka::consumer::stream_consumer::StreamConsumer;
    /// use dsh_sdk::dsh::Properties;
    ///
    /// #[tokio::main]
    /// async fn main() -> Result<(), Box<dyn std::error::Error>> {
    ///     let dsh_properties = Properties::get();
    ///     let mut consumer_config = dsh_properties.consumer_rdkafka_config()?;
    ///     let consumer: StreamConsumer =  consumer_config.create()?;
    ///     Ok(())
    /// }
    /// ```
    ///
    /// # Default configs
    /// See full list of configs properties in case you want to add/overwrite the config:
    /// <https://github.com/confluentinc/librdkafka/blob/master/CONFIGURATION.md>
    ///
    /// | **config**                | **Default value**                      | **Remark**                                                                                                                            |
    /// |---------------------------|----------------------------------------|---------------------------------------------------------------------------------------------------------------------------------------|
    /// | `bootstrap.servers`       | Brokers based on <br>datastreams.json  | Brokers from datastreams.json                                                                                                         |
    /// | `group.id`                | Group ID from <br>datastreams.json     | Set env variable KAFKA_CONSUMER_GROUP_TYPE to<br>"private" or "shared" to switch between group types.<br>DEFAULT: private, if not set |
    /// | `client.id`               | task_id of service                     | Based on task_id of running service                                                                                                   |
    /// | `enable.auto.commit`      | false                                  | Autocommmit                                                                                                                           |
    /// | `enable.auto.offset.store`| false                                  | Store autocommit of last message provided                                                                                             |
    /// | `auto.offset.reset`       | earliest                               | Start consuming from the beginning.                                                                                                   |
    /// | `security.protocol`       | ssl (DSH)<br>plaintext (local)         | Security protocol                                                                                                                     |
    /// | `ssl.key.pem`             | private key                            | Generated when bootstrap is initiated                                                                                                 |
    /// | `ssl.certificate.pem`     | dsh kafka certificate                  | Signed certificate to connect to kafka cluster <br>(signed when bootstrap is initiated)                                               |
    /// | `ssl.ca.pem`              | CA certifacte                          | Root certificate, provided by DSH.                                                                                                    |
    /// | `log_level`               | Info                                   | Log level of rdkafka                                                                                                                  |
    #[cfg(any(feature = "rdkafka-ssl", feature = "rdkafka-ssl-vendored"))]
    pub fn consumer_rdkafka_config(&self) -> Result<rdkafka::config::ClientConfig, DshError> {
        let mut config = rdkafka::config::ClientConfig::new();
        config
            .set("bootstrap.servers", self.datastream().get_brokers_string())
            .set(
                "group.id",
                self.datastream()
                    .get_group_id(datastream::GroupType::from_env())?,
            )
            .set("client.id", self.client_id())
            .set("enable.auto.commit", "false")
            .set("enable.auto.offset.store", "false")
            .set("auto.offset.reset", "earliest")
            .set_log_level(rdkafka::config::RDKafkaLogLevel::Info);
        // Set SSL if certificates are present
        if let Ok(certificates) = &self.certificates() {
            config
                .set("security.protocol", "ssl")
                .set("ssl.key.pem", certificates.private_key_pem()?)
                .set(
                    "ssl.certificate.pem",
                    certificates.dsh_kafka_certificate_pem(),
                )
                .set("ssl.ca.pem", certificates.dsh_ca_certificate_pem());
        } else {
            config.set("security.protocol", "plaintext");
        }
        Ok(config)
    }

    /// Get default RDKafka Producer config to connect to Kafka on DSH.
    /// If certificates are present, it will use SSL to connect to Kafka.
    /// If not, it will use plaintext so it can connect to local as well.
    ///
    /// Note: This config is set to auto commit to false. You need to manually commit offsets.
    /// You can overwrite this config by setting the enable.auto.commit and enable.auto.offset.store property to `true`.
    ///
    /// # Example
    /// ```
    /// use dsh_sdk::rdkafka::config::RDKafkaLogLevel;
    /// use dsh_sdk::rdkafka::producer::FutureProducer;
    /// use dsh_sdk::dsh::Properties;
    ///
    /// #[tokio::main]
    /// async fn main() -> Result<(), Box<dyn std::error::Error>>{
    ///     let dsh_properties = Properties::get();
    ///     let mut producer_config = dsh_properties.producer_rdkafka_config().expect("Producer config creation failed");
    ///     let producer: FutureProducer =  producer_config.create().expect("Producer creation failed");
    ///     Ok(())
    /// }
    /// ```
    ///
    /// # Default configs
    /// See full list of configs properties in case you want to add/overwrite the config:
    /// <https://github.com/confluentinc/librdkafka/blob/master/CONFIGURATION.md>
    ///
    /// | **config**          | **Default value**                      | **Remark**                                                                              |
    /// |---------------------|----------------------------------------|-----------------------------------------------------------------------------------------|
    /// | bootstrap.servers   | Brokers based on <br>datastreams.json  | Brokers from datastreams.json                                                           |
    /// | client.id           | task_id of service                     | Based on task_id of running service                                                     |
    /// | security.protocol   | ssl (DSH))<br>plaintext (local)        | Security protocol                                                                       |
    /// | ssl.key.pem         | private key                            | Generated when bootstrap is initiated                                                   |
    /// | ssl.certificate.pem | dsh kafka certificate                  | Signed certificate to connect to kafka cluster <br>(signed when bootstrap is initiated) |
    /// | ssl.ca.pem          | CA certifacte                          | Root certificate, provided by DSH.                                                      |
    /// | log_level           | Info                                   | Log level of rdkafka                                                                    |
    #[cfg(any(feature = "rdkafka-ssl", feature = "rdkafka-ssl-vendored"))]
    pub fn producer_rdkafka_config(&self) -> Result<rdkafka::config::ClientConfig, DshError> {
        let mut config = rdkafka::config::ClientConfig::new();
        config
            .set("bootstrap.servers", self.datastream().get_brokers_string())
            .set("client.id", self.client_id())
            .set_log_level(rdkafka::config::RDKafkaLogLevel::Info);

        // Set SSL if certificates are present
        if let Ok(certificates) = self.certificates() {
            config
                .set("security.protocol", "ssl")
                .set("ssl.key.pem", certificates.private_key_pem()?)
                .set(
                    "ssl.certificate.pem",
                    certificates.dsh_kafka_certificate_pem(),
                )
                .set("ssl.ca.pem", certificates.dsh_ca_certificate_pem());
        } else {
            config.set("security.protocol", "plaintext");
        }
        Ok(config)
    }

    /// Get reqwest async client config to connect to DSH Schema Registry.
    /// If certificates are present, it will use SSL to connect to Schema Registry.
    ///
    /// Use <https://crates.io/crates/schema_registry_converter> to connect to Schema Registry.
    ///
    /// # Example
    /// ```
    /// # use dsh_sdk::dsh::Properties;
    /// # use reqwest::Client;
    /// # #[tokio::main]
    /// # async fn main() -> Result<(), Box<dyn std::error::Error>> {
    ///     let dsh_properties = Properties::get();
    ///     let client = dsh_properties.reqwest_client_config()?.build()?;
    ///
    /// #    Ok(())
    /// # }
    /// ```
    pub fn reqwest_client_config(&self) -> Result<reqwest::ClientBuilder, DshError> {
        let mut client_builder = reqwest::Client::builder();
        if let Ok(certificates) = &self.certificates() {
            client_builder = certificates.reqwest_client_config()?;
        }
        Ok(client_builder)
    }

    /// Get the certificates. If running local it returns None
    pub fn certificates(&self) -> Result<&certificates::Cert, DshError> {
        if let Some(cert) = &self.certificates {
            Ok(cert)
        } else {
            Err(DshError::NoCertificates)
        }
    }

    /// Get the client id based on the task id.
    pub fn client_id(&self) -> &str {
        &self.client_id
    }

    /// Get the tenant name of running container.
    pub fn tenant_name(&self) -> &str {
        &self.tenant_name
    }

    /// Get the task id of running container.
    pub fn task_id(&self) -> &str {
        &self.task_id
    }

    /// Get the kafka properties provided by DSH (datastreams.json)
    pub fn datastream(&self) -> &datastream::Datastream {
        &self.datastream
    }

    /// Get schema host of DSH.
    ///
    /// Overwritable with environment variable SCHEMA_REGISTRY_HOST, if set
    pub fn schema_registry_host(&self) -> &str {
        self.datastream().schema_store()
    }
}

/// Get the configured topics from the environment variable TOPICS
/// Topics can be delimited by a comma
pub fn get_configured_topics() -> Result<Vec<String>, DshError> {
    let kafka_topic_string = env::var("TOPICS")?;
    Ok(kafka_topic_string
        .split(',')
        .map(str::trim)
        .map(String::from)
        .collect())
}

impl Default for Properties {
    fn default() -> Self {
        let datastream = datastream::Datastream::load_local_datastreams().unwrap_or_default();
        Self {
            client_id: "local".to_string(),
            task_id: "local_task_id".to_string(),
            tenant_name: "local_tenant".to_string(),
            datastream,
            certificates: None,
        }
    }
}

#[cfg(test)]
mod tests {
    use super::*;

    #[test]
    fn test_get_configured_topics() {
        std::env::set_var("TOPICS", "topic1, topic2, topic3");

        let topics = get_configured_topics().unwrap();
        assert_eq!(topics.len(), 3);
        assert_eq!(topics[0], "topic1");
        assert_eq!(topics[1], "topic2");
        assert_eq!(topics[2], "topic3");

        std::env::remove_var("TOPICS");

        let topics = get_configured_topics();
        assert!(topics.is_err());
    }

    #[test]
    fn test_get_or_init() {
        let properties = Properties::get();
        assert_eq!(properties.client_id(), "local");
        assert_eq!(properties.task_id(), "local_task_id");
        assert_eq!(properties.tenant_name(), "local_tenant");
    }

    #[test]
    fn test_consumer_rdkafka_config() {
        let properties = Properties::default();
        let config = properties.consumer_rdkafka_config();
        assert!(config.is_ok());
        let config = config.unwrap();
        assert_eq!(
            config.get("bootstrap.servers").unwrap(),
            properties.datastream().get_brokers_string()
        );
        assert_eq!(
            config.get("group.id").unwrap(),
            properties
                .datastream()
                .get_group_id(datastream::GroupType::from_env())
                .unwrap()
        );
        assert_eq!(config.get("client.id").unwrap(), properties.client_id());
        assert_eq!(config.get("enable.auto.commit").unwrap(), "false");
        assert_eq!(config.get("enable.auto.offset.store").unwrap(), "false");
        assert_eq!(config.get("auto.offset.reset").unwrap(), "earliest");
    }

    #[test]
    fn test_producer_rdkafka_config() {
        let properties = Properties::default();
        let config = properties.producer_rdkafka_config();
        assert!(config.is_ok());
        let config = config.unwrap();
        assert_eq!(
            config.get("bootstrap.servers").unwrap(),
            properties.datastream().get_brokers_string()
        );
        assert_eq!(config.get("client.id").unwrap(), properties.client_id());
    }

    #[test]
    fn test_reqwest_client_config() {
        let properties = Properties::default();
        let config = properties.reqwest_client_config();
        assert!(config.is_ok());
    }

    #[test]
    fn test_client_id() {
        let properties = Properties::default();
        assert_eq!(properties.client_id(), "local");
    }

    #[test]
    fn test_tenant_name() {
        let properties = Properties::default();
        assert_eq!(properties.tenant_name(), "local_tenant");
    }

    #[test]
    fn test_task_id() {
        let properties = Properties::default();
        assert_eq!(properties.task_id(), "local_task_id");
    }

    #[test]
    fn test_schema_registry_host() {
        let properties = Properties::default();
        assert_eq!(
            properties.schema_registry_host(),
            "http://localhost:8081/apis/ccompat/v7"
        );
    }
}
=======
mod pki_config_dir;
pub mod properties;
mod utils;

// Re-export the properties struct to avoid braking changes
pub use properties::Properties;
pub use utils::get_configured_topics;

// Environment variables
const VAR_APP_ID: &str = "MARATHON_APP_ID";
const VAR_TASK_ID: &str = "MESOS_TASK_ID";
const VAR_DSH_CA_CERTIFICATE: &str = "DSH_CA_CERTIFICATE";
const VAR_DSH_SECRET_TOKEN: &str = "DSH_SECRET_TOKEN";
const VAR_DSH_SECRET_TOKEN_PATH: &str = "DSH_SECRET_TOKEN_PATH";
const VAR_DSH_TENANT_NAME: &str = "DSH_TENANT_NAME";

const VAR_KAFKA_AUTO_OFFSET_RESET: &str = "KAFKA_AUTO_OFFSET_RESET";
const VAR_KAFKA_BOOTSTRAP_SERVERS: &str = "KAFKA_BOOTSTRAP_SERVERS";
const VAR_KAFKA_CONFIG_HOST: &str = "KAFKA_CONFIG_HOST";
const VAR_KAFKA_CONSUMER_GROUP_TYPE: &str = "KAFKA_CONSUMER_GROUP_TYPE";
const VAR_KAFKA_ENABLE_AUTO_COMMIT: &str = "KAFKA_ENABLE_AUTO_COMMIT";
const VAR_KAFKA_GROUP_ID: &str = "KAFKA_GROUP_ID";

const VAR_PKI_CONFIG_DIR: &str = "PKI_CONFIG_DIR";
const VAR_SCHEMA_REGISTRY_HOST: &str = "SCHEMA_REGISTRY_HOST";
>>>>>>> 15e7ccc2
<|MERGE_RESOLUTION|>--- conflicted
+++ resolved
@@ -24,420 +24,6 @@
 mod bootstrap;
 pub mod certificates;
 pub mod datastream;
-<<<<<<< HEAD
-pub mod rest_api;
-
-static PROPERTIES: OnceLock<Properties> = OnceLock::new();
-
-/// Kafka properties struct. Create new to initialize all related components to connect to the DSH kafka clusters
-///  - Contains a struct similar to datastreams.json
-///  - Metadata of running container/task
-///  - Certificates for Kafka and DSH Schema Registry
-///
-/// # Example
-/// ```
-/// use dsh_sdk::dsh::Properties;
-/// use dsh_sdk::rdkafka::consumer::{Consumer, StreamConsumer};
-///
-/// #[tokio::main]
-/// async fn main() -> Result<(), Box<dyn std::error::Error>> {
-///     let dsh_properties = Properties::get();
-///     
-///     let consumer_config = dsh_properties.consumer_rdkafka_config()?;
-///     let consumer: StreamConsumer = consumer_config.create()?;
-///
-///     Ok(())
-/// }
-/// ```
-
-#[derive(Debug, Clone)]
-pub struct Properties {
-    client_id: String,
-    task_id: String,
-    tenant_name: String,
-    datastream: datastream::Datastream,
-    certificates: Option<certificates::Cert>,
-}
-
-impl Properties {
-    /// Get the DSH Properties on a lazy way. If not already initialized, it will initialize the properties
-    /// and bootstrap to DSH.
-    ///
-    /// This struct contains all configuration and certificates needed to connect to Kafka and DSH.
-    ///
-    ///  - Contains a struct equal to datastreams.json
-    ///  - Metadata of running container/task
-    ///  - Certificates for Kafka and DSH
-    ///
-    /// # Example
-    /// ```
-    /// use dsh_sdk::dsh::Properties;
-    /// use dsh_sdk::rdkafka::consumer::{Consumer, StreamConsumer};
-    ///
-    /// # #[tokio::main]
-    /// # async fn main() -> Result<(), Box<dyn std::error::Error>> {
-    /// let dsh_properties = Properties::get();
-    /// let consumer: StreamConsumer = dsh_properties.consumer_rdkafka_config()?.create()?;
-    /// # Ok(())
-    /// # }
-    /// ```
-    ///
-    /// # Required environment variables
-    /// The following environment variables are required to be set. If not set, it will default to local settings.
-    /// When starting a container in DSH, these variable are automatically set.
-    ///
-    /// - `MESOS_TASK_ID` - The task id of the running container
-    /// - `MARATHON_APP_ID` - Includes the tenant name of the running container
-    /// - `DSH_SECRET_TOKEN` - The secret token to authenticate to DSH
-    /// - `DSH_CA_CERTIFICATE` - The CA certificate of DSH
-    ///
-    /// ### Optional
-    /// - `DSH_SECRET_TOKEN_PATH` - The path to the secret token file. (useful when running in system space)
-    ///
-    /// # Running on local machine
-    /// When running on a local machine, it can connect to a local Kafka cluster and Schema Registry. By
-    /// default it connects `localhost:9092` for kafka and `localhost:8081/apis/ccompat/v7` for the schema
-    /// registry. If you want to connect to a different Kafka cluster, or manipulate the datastream configuration,
-    /// you can create a [local_datastreams.json](https://github.com/kpn-dsh/dsh-sdk-platform-rs/blob/main/dsh_sdk/local_datastreams.json)
-    /// file in the root of the project.
-
-    pub fn get() -> &'static Self {
-        PROPERTIES.get_or_init(Self::init)
-    }
-
-    /// Initialize the properties and bootstrap to DSH
-    fn init() -> Self {
-        match Self::new_dsh() {
-            Ok(properties) => {
-                info!("Successfully connected to DSH");
-                properties
-            }
-            Err(e) => {
-                warn!("DSH_SDK was not able to connect to DSH, due to: {}", e);
-                warn!("Using local configuration instead");
-                Properties::default()
-            }
-        }
-    }
-
-    /// Get default RDKafka Consumer config to connect to Kafka on DSH.
-    ///
-    /// Note: This config is set to auto commit to false. You need to manually commit offsets.
-    /// You can overwrite this config by setting the enable.auto.commit and enable.auto.offset.store property to `true`.
-    ///
-    /// # Group ID
-    /// There are 2 types of group id's in DSH: private and shared. Private will have a unique group id per running instance.
-    /// Shared will have the same group id for all running instances. With this you can horizontally scale your service.
-    /// The group type can be manipulated by environment variable KAFKA_CONSUMER_GROUP_TYPE.
-    /// If not set, it will default to private.
-    ///
-    /// # Example
-    /// ```
-    /// use dsh_sdk::rdkafka::config::RDKafkaLogLevel;
-    /// use dsh_sdk::rdkafka::consumer::stream_consumer::StreamConsumer;
-    /// use dsh_sdk::dsh::Properties;
-    ///
-    /// #[tokio::main]
-    /// async fn main() -> Result<(), Box<dyn std::error::Error>> {
-    ///     let dsh_properties = Properties::get();
-    ///     let mut consumer_config = dsh_properties.consumer_rdkafka_config()?;
-    ///     let consumer: StreamConsumer =  consumer_config.create()?;
-    ///     Ok(())
-    /// }
-    /// ```
-    ///
-    /// # Default configs
-    /// See full list of configs properties in case you want to add/overwrite the config:
-    /// <https://github.com/confluentinc/librdkafka/blob/master/CONFIGURATION.md>
-    ///
-    /// | **config**                | **Default value**                      | **Remark**                                                                                                                            |
-    /// |---------------------------|----------------------------------------|---------------------------------------------------------------------------------------------------------------------------------------|
-    /// | `bootstrap.servers`       | Brokers based on <br>datastreams.json  | Brokers from datastreams.json                                                                                                         |
-    /// | `group.id`                | Group ID from <br>datastreams.json     | Set env variable KAFKA_CONSUMER_GROUP_TYPE to<br>"private" or "shared" to switch between group types.<br>DEFAULT: private, if not set |
-    /// | `client.id`               | task_id of service                     | Based on task_id of running service                                                                                                   |
-    /// | `enable.auto.commit`      | false                                  | Autocommmit                                                                                                                           |
-    /// | `enable.auto.offset.store`| false                                  | Store autocommit of last message provided                                                                                             |
-    /// | `auto.offset.reset`       | earliest                               | Start consuming from the beginning.                                                                                                   |
-    /// | `security.protocol`       | ssl (DSH)<br>plaintext (local)         | Security protocol                                                                                                                     |
-    /// | `ssl.key.pem`             | private key                            | Generated when bootstrap is initiated                                                                                                 |
-    /// | `ssl.certificate.pem`     | dsh kafka certificate                  | Signed certificate to connect to kafka cluster <br>(signed when bootstrap is initiated)                                               |
-    /// | `ssl.ca.pem`              | CA certifacte                          | Root certificate, provided by DSH.                                                                                                    |
-    /// | `log_level`               | Info                                   | Log level of rdkafka                                                                                                                  |
-    #[cfg(any(feature = "rdkafka-ssl", feature = "rdkafka-ssl-vendored"))]
-    pub fn consumer_rdkafka_config(&self) -> Result<rdkafka::config::ClientConfig, DshError> {
-        let mut config = rdkafka::config::ClientConfig::new();
-        config
-            .set("bootstrap.servers", self.datastream().get_brokers_string())
-            .set(
-                "group.id",
-                self.datastream()
-                    .get_group_id(datastream::GroupType::from_env())?,
-            )
-            .set("client.id", self.client_id())
-            .set("enable.auto.commit", "false")
-            .set("enable.auto.offset.store", "false")
-            .set("auto.offset.reset", "earliest")
-            .set_log_level(rdkafka::config::RDKafkaLogLevel::Info);
-        // Set SSL if certificates are present
-        if let Ok(certificates) = &self.certificates() {
-            config
-                .set("security.protocol", "ssl")
-                .set("ssl.key.pem", certificates.private_key_pem()?)
-                .set(
-                    "ssl.certificate.pem",
-                    certificates.dsh_kafka_certificate_pem(),
-                )
-                .set("ssl.ca.pem", certificates.dsh_ca_certificate_pem());
-        } else {
-            config.set("security.protocol", "plaintext");
-        }
-        Ok(config)
-    }
-
-    /// Get default RDKafka Producer config to connect to Kafka on DSH.
-    /// If certificates are present, it will use SSL to connect to Kafka.
-    /// If not, it will use plaintext so it can connect to local as well.
-    ///
-    /// Note: This config is set to auto commit to false. You need to manually commit offsets.
-    /// You can overwrite this config by setting the enable.auto.commit and enable.auto.offset.store property to `true`.
-    ///
-    /// # Example
-    /// ```
-    /// use dsh_sdk::rdkafka::config::RDKafkaLogLevel;
-    /// use dsh_sdk::rdkafka::producer::FutureProducer;
-    /// use dsh_sdk::dsh::Properties;
-    ///
-    /// #[tokio::main]
-    /// async fn main() -> Result<(), Box<dyn std::error::Error>>{
-    ///     let dsh_properties = Properties::get();
-    ///     let mut producer_config = dsh_properties.producer_rdkafka_config().expect("Producer config creation failed");
-    ///     let producer: FutureProducer =  producer_config.create().expect("Producer creation failed");
-    ///     Ok(())
-    /// }
-    /// ```
-    ///
-    /// # Default configs
-    /// See full list of configs properties in case you want to add/overwrite the config:
-    /// <https://github.com/confluentinc/librdkafka/blob/master/CONFIGURATION.md>
-    ///
-    /// | **config**          | **Default value**                      | **Remark**                                                                              |
-    /// |---------------------|----------------------------------------|-----------------------------------------------------------------------------------------|
-    /// | bootstrap.servers   | Brokers based on <br>datastreams.json  | Brokers from datastreams.json                                                           |
-    /// | client.id           | task_id of service                     | Based on task_id of running service                                                     |
-    /// | security.protocol   | ssl (DSH))<br>plaintext (local)        | Security protocol                                                                       |
-    /// | ssl.key.pem         | private key                            | Generated when bootstrap is initiated                                                   |
-    /// | ssl.certificate.pem | dsh kafka certificate                  | Signed certificate to connect to kafka cluster <br>(signed when bootstrap is initiated) |
-    /// | ssl.ca.pem          | CA certifacte                          | Root certificate, provided by DSH.                                                      |
-    /// | log_level           | Info                                   | Log level of rdkafka                                                                    |
-    #[cfg(any(feature = "rdkafka-ssl", feature = "rdkafka-ssl-vendored"))]
-    pub fn producer_rdkafka_config(&self) -> Result<rdkafka::config::ClientConfig, DshError> {
-        let mut config = rdkafka::config::ClientConfig::new();
-        config
-            .set("bootstrap.servers", self.datastream().get_brokers_string())
-            .set("client.id", self.client_id())
-            .set_log_level(rdkafka::config::RDKafkaLogLevel::Info);
-
-        // Set SSL if certificates are present
-        if let Ok(certificates) = self.certificates() {
-            config
-                .set("security.protocol", "ssl")
-                .set("ssl.key.pem", certificates.private_key_pem()?)
-                .set(
-                    "ssl.certificate.pem",
-                    certificates.dsh_kafka_certificate_pem(),
-                )
-                .set("ssl.ca.pem", certificates.dsh_ca_certificate_pem());
-        } else {
-            config.set("security.protocol", "plaintext");
-        }
-        Ok(config)
-    }
-
-    /// Get reqwest async client config to connect to DSH Schema Registry.
-    /// If certificates are present, it will use SSL to connect to Schema Registry.
-    ///
-    /// Use <https://crates.io/crates/schema_registry_converter> to connect to Schema Registry.
-    ///
-    /// # Example
-    /// ```
-    /// # use dsh_sdk::dsh::Properties;
-    /// # use reqwest::Client;
-    /// # #[tokio::main]
-    /// # async fn main() -> Result<(), Box<dyn std::error::Error>> {
-    ///     let dsh_properties = Properties::get();
-    ///     let client = dsh_properties.reqwest_client_config()?.build()?;
-    ///
-    /// #    Ok(())
-    /// # }
-    /// ```
-    pub fn reqwest_client_config(&self) -> Result<reqwest::ClientBuilder, DshError> {
-        let mut client_builder = reqwest::Client::builder();
-        if let Ok(certificates) = &self.certificates() {
-            client_builder = certificates.reqwest_client_config()?;
-        }
-        Ok(client_builder)
-    }
-
-    /// Get the certificates. If running local it returns None
-    pub fn certificates(&self) -> Result<&certificates::Cert, DshError> {
-        if let Some(cert) = &self.certificates {
-            Ok(cert)
-        } else {
-            Err(DshError::NoCertificates)
-        }
-    }
-
-    /// Get the client id based on the task id.
-    pub fn client_id(&self) -> &str {
-        &self.client_id
-    }
-
-    /// Get the tenant name of running container.
-    pub fn tenant_name(&self) -> &str {
-        &self.tenant_name
-    }
-
-    /// Get the task id of running container.
-    pub fn task_id(&self) -> &str {
-        &self.task_id
-    }
-
-    /// Get the kafka properties provided by DSH (datastreams.json)
-    pub fn datastream(&self) -> &datastream::Datastream {
-        &self.datastream
-    }
-
-    /// Get schema host of DSH.
-    ///
-    /// Overwritable with environment variable SCHEMA_REGISTRY_HOST, if set
-    pub fn schema_registry_host(&self) -> &str {
-        self.datastream().schema_store()
-    }
-}
-
-/// Get the configured topics from the environment variable TOPICS
-/// Topics can be delimited by a comma
-pub fn get_configured_topics() -> Result<Vec<String>, DshError> {
-    let kafka_topic_string = env::var("TOPICS")?;
-    Ok(kafka_topic_string
-        .split(',')
-        .map(str::trim)
-        .map(String::from)
-        .collect())
-}
-
-impl Default for Properties {
-    fn default() -> Self {
-        let datastream = datastream::Datastream::load_local_datastreams().unwrap_or_default();
-        Self {
-            client_id: "local".to_string(),
-            task_id: "local_task_id".to_string(),
-            tenant_name: "local_tenant".to_string(),
-            datastream,
-            certificates: None,
-        }
-    }
-}
-
-#[cfg(test)]
-mod tests {
-    use super::*;
-
-    #[test]
-    fn test_get_configured_topics() {
-        std::env::set_var("TOPICS", "topic1, topic2, topic3");
-
-        let topics = get_configured_topics().unwrap();
-        assert_eq!(topics.len(), 3);
-        assert_eq!(topics[0], "topic1");
-        assert_eq!(topics[1], "topic2");
-        assert_eq!(topics[2], "topic3");
-
-        std::env::remove_var("TOPICS");
-
-        let topics = get_configured_topics();
-        assert!(topics.is_err());
-    }
-
-    #[test]
-    fn test_get_or_init() {
-        let properties = Properties::get();
-        assert_eq!(properties.client_id(), "local");
-        assert_eq!(properties.task_id(), "local_task_id");
-        assert_eq!(properties.tenant_name(), "local_tenant");
-    }
-
-    #[test]
-    fn test_consumer_rdkafka_config() {
-        let properties = Properties::default();
-        let config = properties.consumer_rdkafka_config();
-        assert!(config.is_ok());
-        let config = config.unwrap();
-        assert_eq!(
-            config.get("bootstrap.servers").unwrap(),
-            properties.datastream().get_brokers_string()
-        );
-        assert_eq!(
-            config.get("group.id").unwrap(),
-            properties
-                .datastream()
-                .get_group_id(datastream::GroupType::from_env())
-                .unwrap()
-        );
-        assert_eq!(config.get("client.id").unwrap(), properties.client_id());
-        assert_eq!(config.get("enable.auto.commit").unwrap(), "false");
-        assert_eq!(config.get("enable.auto.offset.store").unwrap(), "false");
-        assert_eq!(config.get("auto.offset.reset").unwrap(), "earliest");
-    }
-
-    #[test]
-    fn test_producer_rdkafka_config() {
-        let properties = Properties::default();
-        let config = properties.producer_rdkafka_config();
-        assert!(config.is_ok());
-        let config = config.unwrap();
-        assert_eq!(
-            config.get("bootstrap.servers").unwrap(),
-            properties.datastream().get_brokers_string()
-        );
-        assert_eq!(config.get("client.id").unwrap(), properties.client_id());
-    }
-
-    #[test]
-    fn test_reqwest_client_config() {
-        let properties = Properties::default();
-        let config = properties.reqwest_client_config();
-        assert!(config.is_ok());
-    }
-
-    #[test]
-    fn test_client_id() {
-        let properties = Properties::default();
-        assert_eq!(properties.client_id(), "local");
-    }
-
-    #[test]
-    fn test_tenant_name() {
-        let properties = Properties::default();
-        assert_eq!(properties.tenant_name(), "local_tenant");
-    }
-
-    #[test]
-    fn test_task_id() {
-        let properties = Properties::default();
-        assert_eq!(properties.task_id(), "local_task_id");
-    }
-
-    #[test]
-    fn test_schema_registry_host() {
-        let properties = Properties::default();
-        assert_eq!(
-            properties.schema_registry_host(),
-            "http://localhost:8081/apis/ccompat/v7"
-        );
-    }
-}
-=======
 mod pki_config_dir;
 pub mod properties;
 mod utils;
@@ -462,5 +48,4 @@
 const VAR_KAFKA_GROUP_ID: &str = "KAFKA_GROUP_ID";
 
 const VAR_PKI_CONFIG_DIR: &str = "PKI_CONFIG_DIR";
-const VAR_SCHEMA_REGISTRY_HOST: &str = "SCHEMA_REGISTRY_HOST";
->>>>>>> 15e7ccc2
+const VAR_SCHEMA_REGISTRY_HOST: &str = "SCHEMA_REGISTRY_HOST";