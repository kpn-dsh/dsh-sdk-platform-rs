--- conflicted
+++ resolved
@@ -1,10 +1,5 @@
 [workspace]
-<<<<<<< HEAD
-members = [ "dsh_mqtt_client",
-    "dsh_sdk",
-=======
 members = [
->>>>>>> cd49947d
     "example_dsh_service",
     "dsh_sdk",
     "dsh_rest_api_client"
