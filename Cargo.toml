--- conflicted
+++ resolved
@@ -1,13 +1,8 @@
 [workspace]
 members = [
-<<<<<<< HEAD
     "example_dsh_service",
     "dsh_sdk",
     "dsh_rest_api_client"
-=======
-    "dsh_sdk",
-    "example_dsh_service",
->>>>>>> 284a4a6b
 ]
 readme = "README.md"
 resolver = "2"
